--- conflicted
+++ resolved
@@ -124,51 +124,14 @@
         self.dry_run_declaration()
         job_results = {'input_file': self.args.file, 'books_imported': 0,
                        'tags_added': 0, 'tags_already_exist': 0,
-                       'isbns_failed': 0}
+                       'isbns_failed': 0, 'dry_run': self.dry_run}
         comment = 'Add NYT bestseller tag'
         with open(self.args.file, 'r') as fin:
             bestsellers_data = json.load(fin)
             for bestseller_group_record in bestsellers_data:
-<<<<<<< HEAD
                 self.process_bestseller_group_record(bestseller_group_record,
                                                      comment, job_results)
         self.save_job_resutls(job_results)
-=======
-                new_tag = 'nyt:{}={}'.format(
-                    bestseller_group_record['list_name_encoded'],
-                    bestseller_group_record['published_date'])
-                for bstslr_record_isbn in bestseller_group_record['isbns']:
-                    try:
-                        bstslr_edition = self.ol.Edition. \
-                            get(isbn=bstslr_record_isbn)
-                        if bstslr_edition:
-                            self.logger.info('The edition {} exists in OL'
-                                             .format(bstslr_record_isbn))
-                            if self.need_to_add_nyt_bestseller_tag(
-                                bstslr_edition.work):
-                                self.logger.info(
-                                    'The NYT tag to be added for the work {}'
-                                    ' of the edition {}'
-                                        .format(bstslr_edition.work.olid,
-                                                bstslr_record_isbn))
-                                self.add_tag(bstslr_edition.work, new_tag)
-                                bstslr_edition.work.save(comment)
-                                bstslr_edition.save(comment)
-                            else:
-                                self.logger.info(
-                                    'The NYT tag already exists for the work {}'
-                                    ' of the edition {}, skipping'
-                                        .format(bstslr_edition.work.olid,
-                                                bstslr_record_isbn))
-                        else:
-                            self.logger.info(
-                                'The edition {} doesnt exist in OL, importing'
-                                    .format(bstslr_record_isbn))
-                            self.request_book_import_by_isbn(bstslr_record_isbn)
-                    except:
-                        self.logger.exception('Failed to process ISBN {}'
-                                              .format(bstslr_record_isbn))
->>>>>>> 2a4708b0
 
 
 if __name__ == "__main__":
