--- conflicted
+++ resolved
@@ -101,8 +101,7 @@
                 'A NYT tag already exists for the work {}'
                 ' of the edition {}, skipping'
                     .format(bstslr_edition.work.olid, bstslr_record_isbn))
-            job_results['tags_already_exist'] = \
-                job_results['tags_already_exist'] + 1
+            job_results['tags_already_exist'] += 1
 
     def __process_bestseller_group_record(self, bestseller_group_record,
         job_results) -> None:
@@ -125,20 +124,18 @@
                         'The edition {} doesnt exist in OL, importing'
                             .format(bstslr_record_isbn))
                     self.__request_book_import_by_isbn(bstslr_record_isbn)
-                    job_results['books_imported'] = \
-                        job_results['books_imported'] + 1
+                    job_results['books_imported'] += 1
             except SystemExit:
                 self.logger.info('Interrupted the bot '
                                  'while processing ISBN {}'
                                  .format(bstslr_record_isbn))
-                job_results['isbns_failed'] = \
-                    job_results['isbns_failed'] + 1
+                job_results['isbns_failed'] += 1
                 self.__save_job_results(job_results)
                 raise
             except:
                 self.logger.exception('Failed to process ISBN {}'
                                       .format(bstslr_record_isbn))
-                job_results['isbns_failed'] = job_results['isbns_failed'] + 1
+                job_results['isbns_failed'] += 1
 
     def run(self) -> None:  # overwrites the AbstractBotJob run method
         self.dry_run = self.args.dry_run
@@ -150,11 +147,7 @@
         with open(self.args.file, 'r') as fin:
             bestsellers_data = json.load(fin)
             for bestseller_group_record in tqdm(bestsellers_data,
-<<<<<<< HEAD
-                                                unit="list_for_week"):
-=======
                                                 unit="list"):
->>>>>>> 11b747f1
                 self.__process_bestseller_group_record(bestseller_group_record,
                                                     job_results)
         self.__save_job_results(job_results)
